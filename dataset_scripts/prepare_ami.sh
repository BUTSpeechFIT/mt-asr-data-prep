--- conflicted
+++ resolved
@@ -37,11 +37,7 @@
     if [[ ! -d "$DATA_DIR/ami/${MIC_TYPE}" ]]; then
       lhotse download ami --mic "$MIC_TYPE" "$DATA_DIR/ami/${MIC_TYPE}"
     fi
-<<<<<<< HEAD
-    lhotse prepare ami --mic "$MIC_TYPE" --partition full-corpus-asr --normalize-text none "$DATA_DIR/ami/${MIC_TYPE}" "$AMI_MANIFESTS_DIR"
-=======
-    lhotse prepare ami "$DATA_DIR/ami" "$AMI_MANIFESTS_DIR" --mic "$MIC_TYPE" --partition full-corpus-asr --normalize-text none --keep-punctuation
->>>>>>> 320db439
+    lhotse prepare ami --mic "$MIC_TYPE" --partition full-corpus-asr --normalize-text none --keep-punctuation "$DATA_DIR/ami/${MIC_TYPE}" "$AMI_MANIFESTS_DIR"
 
     manifest_prefix="ami-${MIC_TYPE}"
 
